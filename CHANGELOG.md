--- conflicted
+++ resolved
@@ -7,7 +7,6 @@
 
 ## Unreleased
 
-<<<<<<< HEAD
 ### Added
 
 - Added separate classes for `LightningTrainingTypePlugin`, `LightningPrecisionPlugin`, `LightningClusterEnvironmentPlugin`, `LightningCheckpointPlugin` for compatibility with `pytorch-lightning>=1.5.0`.
@@ -15,12 +14,11 @@
 ### Removed
 
 - Removed old `LightningPlugin` class.
-=======
+
 ### Changed
 
 - W&B `torch::TrainCallback` logs with `step=step+1` now so that training curves in the W&B dashboard
   match up with checkpoints saved locally and are easier to read (e.g. step 10000 instead of 9999).
->>>>>>> 30f7a13a
 
 ## [v0.3.6](https://github.com/allenai/tango/releases/tag/v0.3.6) - 2021-11-12
 
